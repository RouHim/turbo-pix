--- conflicted
+++ resolved
@@ -77,14 +77,12 @@
         })
     }
 
-<<<<<<< HEAD
-=======
     #[cfg(test)]
     pub(crate) fn new_with_model(
         model: Arc<RwLock<clip::ClipModel>>,
         tokenizer: Arc<Tokenizer>,
         device: Arc<Device>,
-        pool: Pool<SqliteConnectionManager>,
+        pool: SqlitePool,
     ) -> Self {
         Self {
             model,
@@ -94,45 +92,6 @@
         }
     }
 
-    /// Retry helper for database operations with exponential backoff
-    /// Handles "database is locked" errors during high concurrent write load
-    fn retry_on_db_locked<F, T>(&self, operation: F, operation_name: &str) -> Result<T>
-    where
-        F: Fn() -> Result<T>,
-    {
-        const MAX_RETRIES: u32 = 5;
-        const BASE_DELAY_MS: u64 = 100;
-
-        for attempt in 0..MAX_RETRIES {
-            match operation() {
-                Ok(result) => return Ok(result),
-                Err(e) => {
-                    let err_msg = e.to_string();
-                    if err_msg.contains("database is locked") && attempt < MAX_RETRIES - 1 {
-                        let delay_ms = BASE_DELAY_MS * 2_u64.pow(attempt);
-                        log::warn!(
-                            "Database locked during {} (attempt {}/{}), retrying in {}ms",
-                            operation_name,
-                            attempt + 1,
-                            MAX_RETRIES,
-                            delay_ms
-                        );
-                        std::thread::sleep(std::time::Duration::from_millis(delay_ms));
-                    } else {
-                        return Err(e);
-                    }
-                }
-            }
-        }
-
-        Err(anyhow::anyhow!(
-            "Failed after {} retries: {}",
-            MAX_RETRIES,
-            operation_name
-        ))
-    }
-
->>>>>>> 9290f613
     /// Performs semantic search for a text query across all images using sqlite-vec KNN
     pub async fn search(
         &self,
@@ -700,19 +659,10 @@
         SemanticSearchEngine::new_with_model(model, tokenizer, device, pool)
     }
 
-<<<<<<< HEAD
     #[tokio::test]
     async fn test_duplicate_semantic_vector_skipped() {
         let db_pool = create_test_db_pool().await.unwrap();
-        let engine = SemanticSearchEngine::new(db_pool.clone(), "./data")
-            .await
-            .unwrap();
-=======
-    #[test]
-    fn test_duplicate_semantic_vector_skipped() {
-        let db_pool = create_test_db_pool().unwrap();
         let engine = create_test_engine_cached(db_pool.clone());
->>>>>>> 9290f613
 
         let path = "test-data/cat.jpg";
 
@@ -724,254 +674,16 @@
         assert!(result.is_ok(), "Second computation should succeed");
     }
 
-<<<<<<< HEAD
     #[tokio::test]
     async fn test_semantic_search_basic() {
         let db_pool = create_test_db_pool().await.unwrap();
-        let engine = SemanticSearchEngine::new(db_pool.clone(), "./data")
-            .await
-=======
-    #[test]
-    fn test_semantic_search_basic() {
-        let db_pool = create_test_db_pool().unwrap();
         let engine = create_test_engine_cached(db_pool.clone());
-
-        // Index both images
-        engine.compute_semantic_vector("test-data/cat.jpg").unwrap();
-        engine.compute_semantic_vector("test-data/car.jpg").unwrap();
-
-        // Search for cat - should return cat.jpg first
-        let results = engine.search("cat", 10, 0).unwrap();
-
-        assert!(!results.is_empty(), "Search should return results");
-        assert!(
-            results[0].0.contains("cat"),
-            "Top result should be cat.jpg, got: {}",
-            results[0].0
-        );
-        assert!(
-            results[0].1 >= 61.5,
-            "Similarity score should be >= 61.5, got: {}",
-            results[0].1
-        );
-
-        println!("Cat search results:");
-        for (path, score) in &results {
-            println!("  {}: {:.1}", path, score);
-        }
-    }
-
-    #[test]
-    fn test_semantic_search_concept_understanding() {
-        let db_pool = create_test_db_pool().unwrap();
-        let engine = create_test_engine_cached(db_pool.clone());
-
-        engine.compute_semantic_vector("test-data/cat.jpg").unwrap();
-        engine.compute_semantic_vector("test-data/car.jpg").unwrap();
-
-        let results = engine.search("car", 10, 0).unwrap();
-
-        assert!(!results.is_empty(), "Search should return results");
-        assert!(
-            results[0].0.contains("car"),
-            "Car search should return car first, got: {}",
-            results[0].0
-        );
-        assert!(
-            results[0].1 >= 61.5,
-            "Car score should be >= 61.5, got: {}",
-            results[0].1
-        );
-
-        println!("Car search results:");
-        for (path, score) in &results {
-            println!("  {}: {:.1}", path, score);
-        }
-    }
-
-    #[test]
-    fn test_raw_image_embedding() {
-        let db_pool = create_test_db_pool().unwrap();
-        let engine = create_test_engine_cached(db_pool.clone());
-
-        let result = engine.compute_semantic_vector("test-data/IMG_9899.CR2");
-        assert!(
-            result.is_ok(),
-            "RAW image should generate CLIP embedding: {:?}",
-            result.err()
-        );
-    }
-
-    #[test]
-    fn test_semantic_similarity_synonyms() {
-        let db_pool = create_test_db_pool().unwrap();
-        let engine = create_test_engine_cached(db_pool);
-
-        engine.compute_semantic_vector("test-data/cat.jpg").unwrap();
-
-        let queries = ["cat", "kitten", "feline"];
-
-        for query in &queries {
-            let results = engine.search(query, 10, 0).unwrap();
-            assert!(
-                !results.is_empty(),
-                "Query '{}' should return results",
-                query
-            );
-            assert!(
-                results[0].0.contains("cat"),
-                "Query '{}' should return cat.jpg",
-                query
-            );
-            assert!(
-                results[0].1 >= 61.5,
-                "Query '{}' score should be >= 61.5, got {}",
-                query,
-                results[0].1
-            );
-
-            println!("Query '{}' score: {:.1}", query, results[0].1);
-        }
-    }
-
-    #[test]
-    fn test_search_empty_database() {
-        let db_pool = create_test_db_pool().unwrap();
-        let engine = create_test_engine_cached(db_pool);
-
-        let results = engine.search("cat", 10, 0).unwrap();
-
-        assert!(
-            results.is_empty(),
-            "Search on empty database should return no results"
-        );
-    }
-
-    #[test]
-    fn test_minimum_similarity_threshold() {
-        let db_pool = create_test_db_pool().unwrap();
-        let engine = create_test_engine_cached(db_pool.clone());
-
-        engine.compute_semantic_vector("test-data/cat.jpg").unwrap();
-        engine.compute_semantic_vector("test-data/car.jpg").unwrap();
-
-        let results = engine.search("cat", 10, 0).unwrap();
-
-        for (path, score) in &results {
-            assert!(
-                *score >= 61.5,
-                "All results should have similarity >= 61.5, got {} for {}",
-                score,
-                path
-            );
-        }
-
-        println!("All {} results meet minimum threshold", results.len());
-    }
-
-    #[test]
-    fn test_calculate_frame_positions() {
-        // Test 30s video with 5 frames
-        let positions = calculate_frame_positions(30.0, 5);
-        assert_eq!(positions.len(), 5, "Should generate 5 frame positions");
-        assert_eq!(positions, vec![5.0, 10.0, 15.0, 20.0, 25.0]);
-
-        // Test 60s video with 5 frames
-        let positions = calculate_frame_positions(60.0, 5);
-        assert_eq!(positions.len(), 5);
-        assert_eq!(positions, vec![10.0, 20.0, 30.0, 40.0, 50.0]);
-
-        // Test short video (6s) with 5 frames
-        let positions = calculate_frame_positions(6.0, 5);
-        assert_eq!(positions.len(), 5);
-        assert_eq!(positions, vec![1.0, 2.0, 3.0, 4.0, 5.0]);
-    }
-
-    #[tokio::test]
-    async fn test_video_embedding_computation() {
-        let video_filename = "test_video.mp4";
-        let video_path = std::path::Path::new(env!("CARGO_MANIFEST_DIR"))
-            .join("test-data")
-            .join(video_filename);
-
-        if !video_path.exists() {
-            eprintln!(
-                "Skipping video embedding test: {} not found",
-                video_filename
-            );
-            return;
-        }
-
-        let run_var = std::env::var("RUN_VIDEO_TESTS").unwrap_or_default();
-        if !(run_var == "1" || run_var.eq_ignore_ascii_case("true")) {
-            eprintln!("Skipping video embedding test: RUN_VIDEO_TESTS not set");
-            return;
-        }
-
-        let db_pool = create_test_db_pool().unwrap();
-        let engine = create_test_engine_cached(db_pool.clone());
-
-        let video_path_str = video_path.to_string_lossy().to_string();
-        let result = engine
-            .compute_video_semantic_vector(&video_path_str, None)
-            .await;
-
-        assert!(
-            result.is_ok(),
-            "Video embedding computation should succeed: {:?}",
-            result.err()
-        );
-
-        // Verify embedding was stored
-        let conn = db_pool.get().unwrap();
-        let exists: bool = conn
-            .query_row(
-                "SELECT EXISTS(SELECT 1 FROM semantic_vector_path_mapping WHERE path = ?)",
-                [&video_path_str],
-                |row| row.get(0),
-            )
->>>>>>> 9290f613
-            .unwrap();
 
         // Index both images
         engine
             .compute_semantic_vector("test-data/cat.jpg")
             .await
             .unwrap();
-<<<<<<< HEAD
-=======
-
-        assert!(
-            metadata_exists,
-            "Video metadata should be stored in database"
-        );
-    }
-
-    #[tokio::test]
-    async fn test_video_search_integration() {
-        let video_filename = "test_video.mp4";
-        let video_path = std::path::Path::new(env!("CARGO_MANIFEST_DIR"))
-            .join("test-data")
-            .join(video_filename);
-
-        if !video_path.exists() {
-            eprintln!("Skipping video search test: {} not found", video_filename);
-            return;
-        }
-
-        let run_var = std::env::var("RUN_VIDEO_TESTS").unwrap_or_default();
-        if !(run_var == "1" || run_var.eq_ignore_ascii_case("true")) {
-            eprintln!("Skipping video search test: RUN_VIDEO_TESTS not set");
-            return;
-        }
-
-        let db_pool = create_test_db_pool().unwrap();
-        let engine = create_test_engine_cached(db_pool.clone());
-
-        // Index image and video
-        engine.compute_semantic_vector("test-data/cat.jpg").unwrap();
-        let video_path_str = video_path.to_string_lossy().to_string();
->>>>>>> 9290f613
         engine
             .compute_semantic_vector("test-data/car.jpg")
             .await
